--- conflicted
+++ resolved
@@ -129,7 +129,7 @@
         </select>
       </div>
 
-<<<<<<< HEAD
+
       {/* Summary Cards - horizontal metrics row */}
       <div className="flex flex-row gap-x-4 max-w-screen-lg mx-auto w-full overflow-x-auto">
         <SummaryCard
@@ -156,14 +156,6 @@
           change={s.total_customers?.change}
           loading={metricsLoading}
         />
-=======
-      {/* Summary Cards */}
-      <div className="grid grid-cols-4 gap-4 mt-8">
-        <SummaryCard label="Total Orders" value={s.total_orders.value} change={s.total_orders.change} />
-        <SummaryCard label="Average Order Value" value={s.avg_order_value.value} change={s.avg_order_value.change} />
-        <SummaryCard label="Total Cancelled Orders" value={s.total_cancelled.value} change={s.total_cancelled.change} />
-        <SummaryCard label="Total Customers" value={s.total_customers.value} change={s.total_customers.change} />
->>>>>>> 57ff0232
       </div>
       {/* Charts */}
       <div className="grid grid-cols-2 gap-6 mt-8">
