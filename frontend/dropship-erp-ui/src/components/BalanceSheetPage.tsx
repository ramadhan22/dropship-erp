--- conflicted
+++ resolved
@@ -76,13 +76,8 @@
       periodType === "Monthly"
         ? `${year}-${String(month).padStart(2, "0")}`
         : `${year}-12`;
-<<<<<<< HEAD
-
     const prevYears = years.filter((y) => y < year);
     const tasks = [
-=======
-    const [bsRes, plRes, prevPlRes] = await Promise.all([
->>>>>>> 5dba67d1
       fetchBalanceSheet(shop, periodStr),
       fetchProfitLoss({
         type: "Yearly",
@@ -90,7 +85,6 @@
         year,
         store: shop,
       }),
-<<<<<<< HEAD
       ...prevYears.map((y) =>
         fetchProfitLoss({ type: "Yearly", month: 12, year: y, store: shop })
       ),
@@ -107,18 +101,6 @@
       0,
     );
     setRetainedEarnings(retained);
-=======
-      fetchProfitLoss({
-        type: "Yearly",
-        month: 12,
-        year: year - 1,
-        store: shop,
-      }),
-    ]);
-    setData(bsRes.data);
-    setNetProfit(plRes.data.labaRugiBersih.amount);
-    setRetainedEarnings(prevPlRes.data.labaRugiBersih.amount);
->>>>>>> 5dba67d1
   };
 
   const assetCat = data.find((c) => c.category === "Assets");
