--- conflicted
+++ resolved
@@ -105,7 +105,7 @@
           </TableRow>
         </TableHead>
         <TableBody>
-<<<<<<< HEAD
+
           {paginated.map((a) => (
             <TableRow key={a.account_id}>
               <TableCell>{a.account_code}</TableCell>
@@ -127,7 +127,7 @@
                   : ""}
               </TableCell>
             </TableRow>
-=======
+
           {groupByType(data).map((grp) => (
             <Fragment key={grp.type}>
               <TableRow>
@@ -144,7 +144,7 @@
                 </TableRow>
               ))}
             </Fragment>
->>>>>>> 9432c496
+
           ))}
         </TableBody>
       </Table>
