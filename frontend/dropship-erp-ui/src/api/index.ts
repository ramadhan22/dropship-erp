import axios from "axios";
<<<<<<< HEAD
import type { BalanceCategory, Metric, JenisChannel, Store, ShopeeSettled } from "../types";
=======
import type {
  BalanceCategory,
  Metric,
  JenisChannel,
  Store,
  DropshipPurchase,
  Account,
} from "../types";
>>>>>>> 27e4683f

export interface ImportResponse {
  inserted: number;
}

// Base URL for API calls. In Jest/Node we read from process.env; in Vite builds
// you can still set VITE_API_URL, otherwise we fall back to localhost.
// Base URL for API calls – in Vite builds import.meta.env is available; otherwise we default to localhost
let BASE_URL = "http://localhost:8080/api";

if (typeof process !== "undefined" && process.env?.VITE_API_URL) {
  BASE_URL = process.env.VITE_API_URL;
}

try {
  // Access import.meta dynamically so tests running in CommonJS don't fail
  const meta = Function("return import.meta")();
  if (meta?.env?.VITE_API_URL) {
    BASE_URL = meta.env.VITE_API_URL;
  }
} catch {
  // ignore if import.meta is not available
}

export const api = axios.create({
  baseURL: BASE_URL,
});

// Dropship import
export function importDropship(file: File) {
  const data = new FormData();
  data.append("file", file);
  return api.post<ImportResponse>("/dropship/import", data, {
    headers: { "Content-Type": "multipart/form-data" },
  });
}

// Shopee import
export function importShopee(file: File) {
  const data = new FormData();
  data.append("file", file);
  return api.post<ImportResponse>("/shopee/import", data, {
    headers: { "Content-Type": "multipart/form-data" },
  });
}

// Reconcile
export function reconcile(purchaseId: string, orderId: string, shop: string) {
  return api.post("/reconcile", {
    purchase_id: purchaseId,
    order_id: orderId,
    shop,
  });
}

// Compute metrics
export function computeMetrics(shop: string, period: string) {
  return api.post("/metrics", { shop, period });
}

// Fetch cached metrics
export function fetchMetrics(shop: string, period: string) {
  return api.get<Metric>(`/metrics?shop=${shop}&period=${period}`);
}

// Fetch balance sheet
export function fetchBalanceSheet(shop: string, period: string) {
  return api.get<BalanceCategory[]>(
    `/balancesheet?shop=${shop}&period=${period}`,
  );
}

// === JenisChannel & Store Master Data ===
export function createJenisChannel(jenisChannel: string) {
  return api.post("/jenis-channels", { jenis_channel: jenisChannel });
}

export function createStore(jenisChannelId: number, namaToko: string) {
  return api.post("/stores", {
    jenis_channel_id: jenisChannelId,
    nama_toko: namaToko,
  });
}

export function listJenisChannels() {
  return api.get<JenisChannel[]>("/jenis-channels");
}

export function listStores(channelId: number) {
  return api.get<Store[]>(`/jenis-channels/${channelId}/stores`);
}

<<<<<<< HEAD
export function listShopeeSettled(params: {
=======

export interface DropshipPurchaseList {
  data: DropshipPurchase[];
  total: number;
}

export function listDropshipPurchases(params: {
>>>>>>> 27e4683f
  channel?: string;
  store?: string;
  date?: string;
  month?: string;
  year?: string;
  page?: number;
  page_size?: number;
}) {
<<<<<<< HEAD
  const sp = new URLSearchParams();
  if (params.channel) sp.append("channel", params.channel);
  if (params.store) sp.append("store", params.store);
  if (params.date) sp.append("date", params.date);
  if (params.month) sp.append("month", params.month);
  if (params.year) sp.append("year", params.year);
  if (params.page) sp.append("page", String(params.page));
  if (params.page_size) sp.append("page_size", String(params.page_size));
  return api.get<{ data: ShopeeSettled[]; total: number }>(
    `/shopee/settled?${sp.toString()}`,
  );
=======
  const q = new URLSearchParams();
  if (params.channel) q.append("channel", params.channel);
  if (params.store) q.append("store", params.store);
  if (params.date) q.append("date", params.date);
  if (params.month) q.append("month", params.month);
  if (params.year) q.append("year", params.year);
  if (params.page) q.append("page", String(params.page));
  if (params.page_size) q.append("page_size", String(params.page_size));
  const qs = q.toString();
  const url = qs ? `/dropship/purchases?${qs}` : "/dropship/purchases";
  return api.get<DropshipPurchaseList>(url);
}
// === Accounts CRUD ===
export function createAccount(acc: Partial<Account>) {
  return api.post("/accounts", acc);
}

export function listAccounts() {
  return api.get<Account[]>("/accounts");
}

export function getAccount(id: number) {
  return api.get<Account>(`/accounts/${id}`);
}

export function updateAccount(id: number, acc: Partial<Account>) {
  return api.put(`/accounts/${id}`, acc);
}

export function deleteAccount(id: number) {
  return api.delete(`/accounts/${id}`);
>>>>>>> 27e4683f
}<|MERGE_RESOLUTION|>--- conflicted
+++ resolved
@@ -1,7 +1,5 @@
 import axios from "axios";
-<<<<<<< HEAD
 import type { BalanceCategory, Metric, JenisChannel, Store, ShopeeSettled } from "../types";
-=======
 import type {
   BalanceCategory,
   Metric,
@@ -10,7 +8,7 @@
   DropshipPurchase,
   Account,
 } from "../types";
->>>>>>> 27e4683f
+
 
 export interface ImportResponse {
   inserted: number;
@@ -103,9 +101,8 @@
   return api.get<Store[]>(`/jenis-channels/${channelId}/stores`);
 }
 
-<<<<<<< HEAD
+
 export function listShopeeSettled(params: {
-=======
 
 export interface DropshipPurchaseList {
   data: DropshipPurchase[];
@@ -113,7 +110,6 @@
 }
 
 export function listDropshipPurchases(params: {
->>>>>>> 27e4683f
   channel?: string;
   store?: string;
   date?: string;
@@ -122,7 +118,7 @@
   page?: number;
   page_size?: number;
 }) {
-<<<<<<< HEAD
+
   const sp = new URLSearchParams();
   if (params.channel) sp.append("channel", params.channel);
   if (params.store) sp.append("store", params.store);
@@ -134,7 +130,7 @@
   return api.get<{ data: ShopeeSettled[]; total: number }>(
     `/shopee/settled?${sp.toString()}`,
   );
-=======
+
   const q = new URLSearchParams();
   if (params.channel) q.append("channel", params.channel);
   if (params.store) q.append("store", params.store);
@@ -166,5 +162,4 @@
 
 export function deleteAccount(id: number) {
   return api.delete(`/accounts/${id}`);
->>>>>>> 27e4683f
 }