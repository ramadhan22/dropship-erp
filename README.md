--- conflicted
+++ resolved
@@ -112,12 +112,9 @@
 a Vite powered React + TypeScript project using Material UI, Tailwind CSS,
 React Query and Recharts for graphing. The application provides dashboards for
 sales summaries, profit & loss, balance sheet and general ledger as well as
-<<<<<<< HEAD
 pages for reconciliation and data imports. A Tailwind based analytics dashboard
 is available at `/dashboard`.
-=======
-pages for reconciliation and data imports.
->>>>>>> 49784d59
+
 
 Common UI elements include sortable tables with built-in pagination and filter
 controls. The `SortableTable` component and `usePagination` hook are reused
