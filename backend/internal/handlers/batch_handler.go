--- conflicted
+++ resolved
@@ -22,11 +22,7 @@
 }
 
 func (h *BatchHandler) list(c *gin.Context) {
-<<<<<<< HEAD
-	statusStr := c.DefaultQuery("status", "COMPLETE,PROCESSING")
-=======
 	statusStr := c.DefaultQuery("status", "pending,processing,completed,failed")
->>>>>>> eef1e70d
 	statuses := []string{}
 	for _, s := range strings.Split(statusStr, ",") {
 		s = strings.TrimSpace(s)
