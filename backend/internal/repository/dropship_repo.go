--- conflicted
+++ resolved
@@ -89,7 +89,6 @@
 	return &p, nil
 }
 
-<<<<<<< HEAD
 // GetDropshipPurchaseByTransaction retrieves a purchase by kode_transaksi.
 func (r *DropshipRepo) GetDropshipPurchaseByTransaction(ctx context.Context, kodeTransaksi string) (*models.DropshipPurchase, error) {
 	var p models.DropshipPurchase
@@ -101,18 +100,11 @@
 	return &p, nil
 }
 
-// UpdateDropshipStatus updates status_pesanan_terakhir for the given kode_pesanan.
-func (r *DropshipRepo) UpdateDropshipStatus(ctx context.Context, kodePesanan, status string) error {
-	_, err := r.db.ExecContext(ctx,
-		`UPDATE dropship_purchases SET status_pesanan_terakhir=$1 WHERE kode_pesanan=$2`,
-		status, kodePesanan)
-=======
 // UpdatePurchaseStatus sets status_pesanan_terakhir for the given kode_pesanan.
 func (r *DropshipRepo) UpdatePurchaseStatus(ctx context.Context, kodePesanan, status string) error {
 	_, err := r.db.ExecContext(ctx,
 		`UPDATE dropship_purchases SET status_pesanan_terakhir=$2 WHERE kode_pesanan=$1`,
 		kodePesanan, status)
->>>>>>> 775b7c4c
 	return err
 }
 
