--- conflicted
+++ resolved
@@ -441,7 +441,6 @@
 	GenerateDetailedReport  bool     `json:"generate_detailed_report"`  // Whether to include failed transaction details in report
 }
 
-<<<<<<< HEAD
 // ShopeeOrderReturn represents a return from Shopee's get_return_list API
 type ShopeeOrderReturn struct {
 	RequestID                string                    `json:"request_id"`
@@ -510,22 +509,22 @@
 		More   bool                `json:"more"`
 		Return []ShopeeOrderReturn `json:"return"`
 	} `json:"response"`
-=======
+}
+
 // ShippingDiscrepancy represents transactions with shipping cost discrepancies
 type ShippingDiscrepancy struct {
-	ID                     int64     `db:"id" json:"id"`
-	InvoiceNumber          string    `db:"invoice_number" json:"invoice_number"`
-	OrderID                *string   `db:"order_id" json:"order_id,omitempty"`
-	DiscrepancyType        string    `db:"discrepancy_type" json:"discrepancy_type"` // 'selisih_ongkir' or 'reverse_shipping_fee'
-	DiscrepancyAmount      float64   `db:"discrepancy_amount" json:"discrepancy_amount"`
-	ActualShippingFee      *float64  `db:"actual_shipping_fee" json:"actual_shipping_fee,omitempty"`
-	BuyerPaidShippingFee   *float64  `db:"buyer_paid_shipping_fee" json:"buyer_paid_shipping_fee,omitempty"`
-	ShopeeShippingRebate   *float64  `db:"shopee_shipping_rebate" json:"shopee_shipping_rebate,omitempty"`
-	SellerShippingDiscount *float64  `db:"seller_shipping_discount" json:"seller_shipping_discount,omitempty"`
-	ReverseShippingFee     *float64  `db:"reverse_shipping_fee" json:"reverse_shipping_fee,omitempty"`
+	ID                     int64      `db:"id" json:"id"`
+	InvoiceNumber          string     `db:"invoice_number" json:"invoice_number"`
+	OrderID                *string    `db:"order_id" json:"order_id,omitempty"`
+	DiscrepancyType        string     `db:"discrepancy_type" json:"discrepancy_type"` // 'selisih_ongkir' or 'reverse_shipping_fee'
+	DiscrepancyAmount      float64    `db:"discrepancy_amount" json:"discrepancy_amount"`
+	ActualShippingFee      *float64   `db:"actual_shipping_fee" json:"actual_shipping_fee,omitempty"`
+	BuyerPaidShippingFee   *float64   `db:"buyer_paid_shipping_fee" json:"buyer_paid_shipping_fee,omitempty"`
+	ShopeeShippingRebate   *float64   `db:"shopee_shipping_rebate" json:"shopee_shipping_rebate,omitempty"`
+	SellerShippingDiscount *float64   `db:"seller_shipping_discount" json:"seller_shipping_discount,omitempty"`
+	ReverseShippingFee     *float64   `db:"reverse_shipping_fee" json:"reverse_shipping_fee,omitempty"`
 	OrderDate              *time.Time `db:"order_date" json:"order_date,omitempty"`
-	StoreName              *string   `db:"store_name" json:"store_name,omitempty"`
-	CreatedAt              time.Time `db:"created_at" json:"created_at"`
-	UpdatedAt              time.Time `db:"updated_at" json:"updated_at"`
->>>>>>> 9fe70d52
+	StoreName              *string    `db:"store_name" json:"store_name,omitempty"`
+	CreatedAt              time.Time  `db:"created_at" json:"created_at"`
+	UpdatedAt              time.Time  `db:"updated_at" json:"updated_at"`
 }