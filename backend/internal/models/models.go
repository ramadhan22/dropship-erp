--- conflicted
+++ resolved
@@ -177,13 +177,12 @@
 	NamaToko       string `db:"nama_toko" json:"nama_toko"`
 }
 
-<<<<<<< HEAD
 // ProductSales represents aggregated sales for a product.
 type ProductSales struct {
 	NamaProduk string  `db:"nama_produk" json:"nama_produk"`
 	TotalQty   int     `db:"total_qty" json:"total_qty"`
 	TotalValue float64 `db:"total_value" json:"total_value"`
-=======
+}
 // ShopeeSummary aggregates numeric columns from shopee_settled for summary views.
 type ShopeeSummary struct {
 	HargaAsliProduk                float64 `db:"harga_asli_produk" json:"harga_asli_produk"`
@@ -193,5 +192,4 @@
 	BiayaAdministrasi              float64 `db:"biaya_administrasi" json:"biaya_administrasi"`
 	BiayaLayanan                   float64 `db:"biaya_layanan_termasuk_ppn_11" json:"biaya_layanan_termasuk_ppn_11"`
 	TotalPenghasilan               float64 `db:"total_penghasilan" json:"total_penghasilan"`
->>>>>>> b761589d
 }