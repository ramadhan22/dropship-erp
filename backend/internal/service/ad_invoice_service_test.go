--- conflicted
+++ resolved
@@ -43,12 +43,8 @@
 		"mrest0re",
 		"Tanggal Invoice",
 		"31/08/2024",
-<<<<<<< HEAD
 		"Total",
 		"(Termasuk PPN jika ada)",
-=======
-		"Total (Termasuk PPN jika ada)",
->>>>>>> e9a17566
 		"1,691,420.00",
 	}
 	inv := parseInvoiceText(lines)
@@ -74,12 +70,8 @@
 		"mrest0re",
 		"Tanggal Invoice",
 		"31/07/2024",
-<<<<<<< HEAD
 		"Total",
 		"(Termasuk PPN jika ada)",
-=======
-		"Total (Termasuk PPN jika ada)",
->>>>>>> e9a17566
 		"220,900.00",
 	}
 	inv := parseInvoiceText(lines)
