package service

import (
	"context"
	"encoding/json"
	"fmt"
	"log"
	"net/url"
	"strconv"
	"time"

	"github.com/jmoiron/sqlx"
	"github.com/ramadhan22/dropship-erp/backend/internal/config"
	"github.com/ramadhan22/dropship-erp/backend/internal/logutil"
	"github.com/ramadhan22/dropship-erp/backend/internal/models"
	"github.com/ramadhan22/dropship-erp/backend/internal/repository"
)

// AdsPerformanceService handles ads campaign and performance metrics
type AdsPerformanceService struct {
	db           *sqlx.DB
	shopeeClient *ShopeeClient
	repo         *repository.Repository
}

// NewAdsPerformanceService creates a new ads performance service
func NewAdsPerformanceService(db *sqlx.DB, cfg config.ShopeeAPIConfig, repo *repository.Repository) *AdsPerformanceService {
	return &AdsPerformanceService{
		db:           db,
		shopeeClient: NewShopeeClient(cfg),
		repo:         repo,
	}
}

// Shopee Marketing API response structures
type ShopeeAdsCampaignsResponse struct {
	Response struct {
		ShopID       int64  `json:"shop_id"`
		Region       string `json:"region"`
		HasNextPage  bool   `json:"has_next_page"`
		CampaignList []struct {
			CampaignID int64  `json:"campaign_id"`
			AdType     string `json:"ad_type"`
		} `json:"campaign_list"`
	} `json:"response"`
	Error     string `json:"error"`
	Message   string `json:"message"`
	Warning   string `json:"warning"`
	RequestID string `json:"request_id"`
}

type ShopeeAdsPerformanceResponse struct {
	Response []struct {
		ShopID       int64  `json:"shop_id"`
		Region       string `json:"region"`
		CampaignList []struct {
			CampaignID        int64  `json:"campaign_id"`
			AdType            string `json:"ad_type"`
			CampaignPlacement string `json:"campaign_placement"`
			AdName            string `json:"ad_name"`
			MetricsList       []struct {
				Hour              int     `json:"hour"`
				Date              string  `json:"date"`
				Impression        int64   `json:"impression"`
				Clicks            int64   `json:"clicks"`
				Ctr               float64 `json:"ctr"`
				Expense           float64 `json:"expense"`
				BroadGmv          float64 `json:"broad_gmv"`
				BroadOrder        int64   `json:"broad_order"`
				BroadOrderAmount  float64 `json:"broad_order_amount"`
				BroadRoi          float64 `json:"broad_roi"`
				BroadCir          float64 `json:"broad_cir"`
				Cr                float64 `json:"cr"`
				Cpc               float64 `json:"cpc"`
				DirectOrder       int64   `json:"direct_order"`
				DirectOrderAmount float64 `json:"direct_order_amount"`
				DirectGmv         float64 `json:"direct_gmv"`
				DirectRoi         float64 `json:"direct_roi"`
				DirectCir         float64 `json:"direct_cir"`
				DirectCr          float64 `json:"direct_cr"`
				Cpdc              float64 `json:"cpdc"`
			} `json:"metrics_list"`
		} `json:"campaign_list"`
	} `json:"response"`
	Error     string `json:"error"`
	Message   string `json:"message"`
	Warning   string `json:"warning"`
	RequestID string `json:"request_id"`
}

// FetchAdsCampaigns retrieves ads campaigns from Shopee Marketing API for a specific store
func (s *AdsPerformanceService) FetchAdsCampaigns(ctx context.Context, storeID int) error {
	log.Printf("Starting to fetch ads campaigns for store %d", storeID)

	// Get store details and validate credentials
	store, err := s.repo.ChannelRepo.GetStoreByID(ctx, int64(storeID))
	if err != nil {
		logutil.Errorf("Failed to get store details for store %d: %v", storeID, err)
		return fmt.Errorf("failed to get store details: %w", err)
	}

	if store.ShopID == nil || store.AccessToken == nil {
		logutil.Errorf("Store %d does not have shop_id or access_token configured - shop_id: %v, access_token configured: %v", storeID, store.ShopID != nil, store.AccessToken != nil)
		return fmt.Errorf("store %d does not have shop_id or access_token configured", storeID)
	}

	log.Printf("Store %d credentials validated - shop_id: %s", storeID, *store.ShopID)

	// Update client with store-specific credentials
	s.shopeeClient.ShopID = *store.ShopID
	s.shopeeClient.AccessToken = *store.AccessToken

	totalCampaigns := 0
	totalSuccessCount := 0
	pageNo := 1
	pageSize := 100 // Shopee API default page size

	// Fetch campaigns with pagination
	for {
		log.Printf("Fetching campaigns page %d for store %d", pageNo, storeID)

		// Build API request
		path := "/api/v2/ads/get_product_level_campaign_id_list"
		ts := time.Now().Unix()
		sign := s.shopeeClient.signWithToken(path, ts, *store.AccessToken)

		params := url.Values{}
		params.Set("partner_id", s.shopeeClient.PartnerID)
		params.Set("shop_id", s.shopeeClient.ShopID)
		params.Set("timestamp", strconv.FormatInt(ts, 10))
		params.Set("access_token", *store.AccessToken)
		params.Set("sign", sign)
		params.Set("ad_type", "all")
		params.Set("page_no", strconv.Itoa(pageNo))
		params.Set("page_size", strconv.Itoa(pageSize))

		apiURL := s.shopeeClient.BaseURL + path + "?" + params.Encode()
		log.Printf("Making API request to Shopee for store %d: %s", storeID, path)

		// Make API request
		resp, err := s.shopeeClient.makeRequestWithRetry(ctx, "GET", apiURL, nil, nil)
		if err != nil {
			logutil.Errorf("Failed to fetch ads campaigns from Shopee API for store %d: %v", storeID, err)
			return fmt.Errorf("failed to fetch ads campaigns: %w", err)
		}
		defer resp.Body.Close()

		var campaignsResp ShopeeAdsCampaignsResponse
		if err := json.NewDecoder(resp.Body).Decode(&campaignsResp); err != nil {
			logutil.Errorf("Failed to decode campaigns response for store %d: %v", storeID, err)
			return fmt.Errorf("failed to decode campaigns response: %w", err)
		}

		if campaignsResp.Error != "" {
			logutil.Errorf("Shopee API error for store %d: %s - %s", storeID, campaignsResp.Error, campaignsResp.Message)
			return fmt.Errorf("Shopee API error: %s - %s", campaignsResp.Error, campaignsResp.Message)
		}

		log.Printf("Successfully received %d campaign objects from Shopee API for store %d on page %d", len(campaignsResp.Response.CampaignList), storeID, pageNo)

		// Store campaign IDs in database (with minimal campaign data)
		successCount := 0
		for _, campaign := range campaignsResp.Response.CampaignList {
			// Create minimal campaign object with just ID and store info
			campaignData := struct {
				CampaignID   int64  `json:"campaign_id"`
				CampaignName string `json:"campaign_name"`
				CampaignType string `json:"campaign_type"`
				StoreID      int    `json:"store_id"`
			}{
				CampaignID:   campaign.CampaignID,
				CampaignName: fmt.Sprintf("Campaign %d", campaign.CampaignID), // Placeholder name
				CampaignType: campaign.AdType,
				StoreID:      storeID,
			}

			err := s.upsertCampaign(ctx, storeID, &campaignData)
			if err != nil {
				logutil.Errorf("Failed to upsert campaign %d for store %d: %v", campaign.CampaignID, storeID, err)
				continue
			}
			successCount++
		}

		totalCampaigns += len(campaignsResp.Response.CampaignList)
		totalSuccessCount += successCount

		log.Printf("Successfully processed %d/%d campaigns from page %d for store %d", successCount, len(campaignsResp.Response.CampaignList), pageNo, storeID)

<<<<<<< HEAD
	// Store campaign IDs in database (with minimal campaign data)
	successCount := 0
	for _, campaignID := range campaignsResp.Response.CampaignList {
		// Create minimal campaign object with just ID and store info
		campaign := struct {
			CampaignID   int64  `json:"campaign_id"`
			CampaignName string `json:"campaign_name"`
			StoreID      int    `json:"store_id"`
		}{
			CampaignID:   campaignID,
			CampaignName: fmt.Sprintf("Campaign %d", campaignID), // Placeholder name
			StoreID:      storeID,
		}

		err := s.upsertCampaign(ctx, storeID, &campaign)
		if err != nil {
			logutil.Errorf("Failed to upsert campaign %d for store %d: %v", campaignID, storeID, err)
			continue
=======
		// Check if there are more pages
		if !campaignsResp.Response.HasNextPage {
			log.Printf("No more pages available for store %d", storeID)
			break
>>>>>>> 8d4e1d50
		}

		pageNo++

		// Add small delay between pages to respect rate limits
		time.Sleep(100 * time.Millisecond)
	}

	log.Printf("Successfully fetched and stored %d/%d campaigns across all pages for store %d", totalSuccessCount, totalCampaigns, storeID)
	return nil
}

// FetchAdsPerformance retrieves ads performance data from Shopee Marketing API
func (s *AdsPerformanceService) FetchAdsPerformance(ctx context.Context, storeID int, campaignID int64, startDate, endDate time.Time) error {
	log.Printf("Starting to fetch ads performance for campaign %d, store %d, from %s to %s",
		campaignID, storeID, startDate.Format("2006-01-02"), endDate.Format("2006-01-02"))

	// Get store details and validate credentials
	store, err := s.repo.ChannelRepo.GetStoreByID(ctx, int64(storeID))
	if err != nil {
		logutil.Errorf("Failed to get store details for store %d when fetching performance for campaign %d: %v", storeID, campaignID, err)
		return fmt.Errorf("failed to get store details: %w", err)
	}

	if store.ShopID == nil || store.AccessToken == nil {
		logutil.Errorf("Store %d does not have shop_id or access_token configured for campaign %d performance fetch", storeID, campaignID)
		return fmt.Errorf("store %d does not have shop_id or access_token configured", storeID)
	}

	// Update client with store-specific credentials
	s.shopeeClient.ShopID = *store.ShopID
	s.shopeeClient.AccessToken = *store.AccessToken

	// Since the new API only accepts one date at a time, iterate through each date
	totalDataPoints := 0
	successCount := 0
	currentDate := startDate

	for currentDate.Before(endDate) || currentDate.Equal(endDate) {
		log.Printf("Fetching performance data for campaign %d on date %s", campaignID, currentDate.Format("2006-01-02"))

		dataPoints, err := s.fetchAdsPerformanceForDate(ctx, storeID, campaignID, currentDate, store)
		if err != nil {
			logutil.Errorf("Failed to fetch performance data for campaign %d on date %s: %v",
				campaignID, currentDate.Format("2006-01-02"), err)
			// Continue with next date instead of failing entire operation
			currentDate = currentDate.AddDate(0, 0, 1)
			continue
		}

		totalDataPoints += dataPoints
		successCount += dataPoints

		// Move to next day
		currentDate = currentDate.AddDate(0, 0, 1)

		// Small delay to respect API rate limits
		time.Sleep(100 * time.Millisecond)
	}

	log.Printf("Successfully fetched and stored %d/%d performance data points for campaign %d, store %d",
		successCount, totalDataPoints, campaignID, storeID)
	return nil
}

// fetchAdsPerformanceForDate fetches performance data for a specific date
func (s *AdsPerformanceService) fetchAdsPerformanceForDate(ctx context.Context, storeID int, campaignID int64, date time.Time, store interface{}) (int, error) {
	// Build API request
	path := "/api/v2/ads/get_product_campaign_hourly_performance"
	ts := time.Now().Unix()
	sign := s.shopeeClient.signWithToken(path, ts, s.shopeeClient.AccessToken)

	params := url.Values{}
	params.Set("partner_id", s.shopeeClient.PartnerID)
	params.Set("shop_id", s.shopeeClient.ShopID)
	params.Set("timestamp", strconv.FormatInt(ts, 10))
	params.Set("access_token", s.shopeeClient.AccessToken)
	params.Set("sign", sign)
	params.Set("campaign_id_list", strconv.FormatInt(campaignID, 10))
	params.Set("performance_date", date.Format("02-01-2006")) // DD-MM-YYYY format as per Shopee API

	apiURL := s.shopeeClient.BaseURL + path + "?" + params.Encode()
	log.Printf("Making API request to Shopee for performance data - campaign %d, store %d, date %s: %s",
		campaignID, storeID, date.Format("2006-01-02"), path)

	// Make API request
	resp, err := s.shopeeClient.makeRequestWithRetry(ctx, "GET", apiURL, nil, nil)
	if err != nil {
		logutil.Errorf("Failed to fetch ads performance from Shopee API for campaign %d, store %d, date %s: %v",
			campaignID, storeID, date.Format("2006-01-02"), err)
		return 0, fmt.Errorf("failed to fetch ads performance: %w", err)
	}
	defer resp.Body.Close()

	var performanceResp ShopeeAdsPerformanceResponse
	if err := json.NewDecoder(resp.Body).Decode(&performanceResp); err != nil {
		logutil.Errorf("Failed to decode performance response for campaign %d, store %d, date %s: %v",
			campaignID, storeID, date.Format("2006-01-02"), err)
		return 0, fmt.Errorf("failed to decode performance response: %w", err)
	}

	if performanceResp.Error != "" {
		logutil.Errorf("Shopee API error for campaign %d, store %d, date %s: %s - %s",
			campaignID, storeID, date.Format("2006-01-02"), performanceResp.Error, performanceResp.Message)
		return 0, fmt.Errorf("Shopee API error: %s - %s", performanceResp.Error, performanceResp.Message)
	}

	// Store performance data in database
	totalDataPoints := 0
	successCount := 0
	for _, responseItem := range performanceResp.Response {
		for _, campaign := range responseItem.CampaignList {
			totalDataPoints += len(campaign.MetricsList)
			for _, metrics := range campaign.MetricsList {
				// Convert date from DD-MM-YYYY to YYYY-MM-DD format
				convertedDate, err := convertDateFormat(metrics.Date)
				if err != nil {
					logutil.Errorf("Failed to convert date format for campaign %d, date %s: %v", campaign.CampaignID, metrics.Date, err)
					continue
				}

				// Convert the new metrics format to the old format expected by upsertPerformanceMetrics
				data := struct {
					Date            string  `json:"date"`
					Hour            *int    `json:"hour,omitempty"`
					Impression      int64   `json:"impression"`
					Click           int64   `json:"click"`
					Ctr             float64 `json:"ctr"`
					Cpc             int64   `json:"cpc"`   // in cents
					Spend           int64   `json:"spend"` // in cents
					GmvOrder        int64   `json:"gmv_order"`
					GmvSales        int64   `json:"gmv_sales"` // in cents
					ConversionRate  float64 `json:"conversion_rate"`
					OrderConversion int64   `json:"order_conversion"`
					Roas            float64 `json:"roas"`
				}{
					Date:            convertedDate,
					Hour:            &metrics.Hour,
					Impression:      metrics.Impression,
					Click:           metrics.Clicks,
					Ctr:             metrics.Ctr,
					Cpc:             int64(metrics.Cpc * 100),     // Convert to cents
					Spend:           int64(metrics.Expense * 100), // Convert to cents
					GmvOrder:        metrics.DirectOrder,
					GmvSales:        int64(metrics.DirectGmv * 100), // Convert to cents
					ConversionRate:  metrics.DirectCr,
					OrderConversion: metrics.DirectOrder,
					Roas:            metrics.DirectRoi,
				}

				if err = s.upsertPerformanceMetrics(ctx, storeID, campaign.CampaignID, &data); err != nil {
					logutil.Errorf("Failed to upsert performance data for campaign %d, date %s, store %d: %v",
						campaign.CampaignID, metrics.Date, storeID, err)
					continue
				}
				successCount++
			}
		}
	}

	log.Printf("Processed %d/%d performance data points for campaign %d, store %d, date %s",
		successCount, totalDataPoints, campaignID, storeID, date.Format("2006-01-02"))
	return successCount, nil
}

// upsertCampaign stores or updates campaign data in the database
func (s *AdsPerformanceService) upsertCampaign(ctx context.Context, storeID int, campaign interface{}) error {
	// Type assertion for the campaign data structure
	type campaignData struct {
		CampaignID     int64  `json:"campaign_id"`
		CampaignName   string `json:"campaign_name"`
		CampaignType   string `json:"campaign_type"`
		CampaignStatus string `json:"campaign_status"`
		PlacementType  string `json:"placement_type"`
		DailyBudget    int64  `json:"daily_budget"`
		TotalBudget    int64  `json:"total_budget"`
		TargetRoas     int    `json:"target_roas"`
		StartTime      int64  `json:"start_time"`
		EndTime        int64  `json:"end_time"`
		StoreID        int    `json:"store_id"`
	}

	// Convert interface{} to our expected structure
	jsonData, err := json.Marshal(campaign)
	if err != nil {
		return fmt.Errorf("failed to marshal campaign data: %w", err)
	}

	var c campaignData
	if err := json.Unmarshal(jsonData, &c); err != nil {
		return fmt.Errorf("failed to unmarshal campaign data: %w", err)
	}

	// Use provided store ID if campaign doesn't have one
	if c.StoreID == 0 {
		c.StoreID = storeID
	}

	query := `
		INSERT INTO ads_campaigns (
			campaign_id, store_id, campaign_name, campaign_type, campaign_status,
			placement_type, daily_budget, total_budget, target_roas, start_date, end_date, updated_at
		) VALUES (
			$1, $2, $3, $4, $5, $6, $7, $8, $9, $10, $11, NOW()
		)
		ON CONFLICT (campaign_id) DO UPDATE SET
			campaign_name = EXCLUDED.campaign_name,
			campaign_type = EXCLUDED.campaign_type,
			campaign_status = EXCLUDED.campaign_status,
			placement_type = EXCLUDED.placement_type,
			daily_budget = EXCLUDED.daily_budget,
			total_budget = EXCLUDED.total_budget,
			target_roas = EXCLUDED.target_roas,
			start_date = EXCLUDED.start_date,
			end_date = EXCLUDED.end_date,
			updated_at = NOW()
	`

	var startDate, endDate *time.Time
	if c.StartTime > 0 {
		t := time.Unix(c.StartTime, 0)
		startDate = &t
	}
	if c.EndTime > 0 {
		t := time.Unix(c.EndTime, 0)
		endDate = &t
	}

	// Provide default values for missing fields
	campaignType := c.CampaignType
	if campaignType == "" {
		campaignType = "product"
	}

	campaignStatus := c.CampaignStatus
	if campaignStatus == "" {
		campaignStatus = "unknown"
	}

	_, err = s.db.ExecContext(ctx, query,
		c.CampaignID,
		c.StoreID,
		c.CampaignName,
		campaignType,
		campaignStatus,
		c.PlacementType,
		float64(c.DailyBudget)/100.0, // Convert from cents
		float64(c.TotalBudget)/100.0, // Convert from cents
		float64(c.TargetRoas)/100.0,  // Convert from percentage
		startDate,
		endDate,
	)

	return err
}

// upsertPerformanceMetrics stores or updates performance metrics in the database
func (s *AdsPerformanceService) upsertPerformanceMetrics(ctx context.Context, storeID int, campaignID int64, data interface{}) error {
	// Type assertion for the performance data structure
	type performanceData struct {
		Date            string  `json:"date"`
		Hour            *int    `json:"hour,omitempty"`
		Impression      int64   `json:"impression"`
		Click           int64   `json:"click"`
		Ctr             float64 `json:"ctr"`
		Cpc             int64   `json:"cpc"`
		Spend           int64   `json:"spend"`
		GmvOrder        int64   `json:"gmv_order"`
		GmvSales        int64   `json:"gmv_sales"`
		ConversionRate  float64 `json:"conversion_rate"`
		OrderConversion int64   `json:"order_conversion"`
		Roas            float64 `json:"roas"`
	}

	// Convert interface{} to our expected structure
	jsonData, err := json.Marshal(data)
	if err != nil {
		return fmt.Errorf("failed to marshal performance data: %w", err)
	}

	var p performanceData
	if err := json.Unmarshal(jsonData, &p); err != nil {
		return fmt.Errorf("failed to unmarshal performance data: %w", err)
	}

	// Parse date
	dateRecorded, err := time.Parse("2006-01-02", p.Date)
	if err != nil {
		return fmt.Errorf("failed to parse date %s: %w", p.Date, err)
	}

	query := `
		INSERT INTO ads_performance_metrics (
			campaign_id, store_id, date_recorded, hour_recorded, ads_viewed, ads_impressions,
			total_clicks, click_percentage, orders_count, products_sold,
			sales_from_ads_cents, ad_costs_cents, roas, avg_cpc_cents,
			conversion_rate
		) VALUES (
			$1, $2, $3, $4, $5, $6, $7, $8, $9, $10, $11, $12, $13, $14, $15
		)
		ON CONFLICT (campaign_id, date_recorded, hour_recorded) DO UPDATE SET
			ads_viewed = EXCLUDED.ads_viewed,
			ads_impressions = EXCLUDED.ads_impressions,
			total_clicks = EXCLUDED.total_clicks,
			click_percentage = EXCLUDED.click_percentage,
			orders_count = EXCLUDED.orders_count,
			products_sold = EXCLUDED.products_sold,
			sales_from_ads_cents = EXCLUDED.sales_from_ads_cents,
			ad_costs_cents = EXCLUDED.ad_costs_cents,
			roas = EXCLUDED.roas,
			avg_cpc_cents = EXCLUDED.avg_cpc_cents,
			conversion_rate = EXCLUDED.conversion_rate
	`

	_, err = s.db.ExecContext(ctx, query,
		campaignID,
		storeID,
		dateRecorded,
		p.Hour,            // hour_recorded (can be nil for daily aggregates)
		p.Impression,      // ads_viewed
		p.Impression,      // ads_impressions (same as viewed)
		p.Click,           // total_clicks
		p.Ctr,             // click_percentage (already in decimal format)
		p.OrderConversion, // orders_count
		p.GmvOrder,        // products_sold (approximation)
		p.GmvSales,        // sales_from_ads_cents (already in cents)
		p.Spend,           // ad_costs_cents (already in cents)
		p.Roas,            // roas
		p.Cpc,             // avg_cpc_cents (already in cents)
		p.ConversionRate,  // conversion_rate
	)

	return err
}

// GetAdsCampaigns retrieves campaigns with optional filters
func (s *AdsPerformanceService) GetAdsCampaigns(ctx context.Context, storeID *int, status string, limit, offset int) ([]models.AdsCampaignWithMetrics, error) {
	query := `
		SELECT 
			c.campaign_id, c.store_id, c.campaign_name, c.campaign_type, c.campaign_status,
			c.placement_type, c.daily_budget, c.total_budget, c.target_roas,
			c.start_date, c.end_date, c.created_at, c.updated_at,
			st.nama_toko as store_name
		FROM ads_campaigns c
		JOIN stores st ON c.store_id = st.store_id
		WHERE 1=1
	`

	args := []interface{}{}
	argIndex := 1

	if storeID != nil {
		query += fmt.Sprintf(" AND c.store_id = $%d", argIndex)
		args = append(args, *storeID)
		argIndex++
	}

	if status != "" {
		query += fmt.Sprintf(" AND c.campaign_status = $%d", argIndex)
		args = append(args, status)
		argIndex++
	}

	query += " ORDER BY c.updated_at DESC"

	if limit > 0 {
		query += fmt.Sprintf(" LIMIT $%d", argIndex)
		args = append(args, limit)
		argIndex++
	}

	if offset > 0 {
		query += fmt.Sprintf(" OFFSET $%d", argIndex)
		args = append(args, offset)
	}

	rows, err := s.db.QueryContext(ctx, query, args...)
	if err != nil {
		return nil, fmt.Errorf("failed to query campaigns: %w", err)
	}
	defer rows.Close()

	var campaigns []models.AdsCampaignWithMetrics
	for rows.Next() {
		var campaign models.AdsCampaignWithMetrics
		var storeName string
		err := rows.Scan(
			&campaign.CampaignID, &campaign.StoreID, &campaign.CampaignName,
			&campaign.CampaignType, &campaign.CampaignStatus, &campaign.PlacementType,
			&campaign.DailyBudget, &campaign.TotalBudget, &campaign.TargetRoas,
			&campaign.StartDate, &campaign.EndDate, &campaign.CreatedAt, &campaign.UpdatedAt,
			&storeName,
		)
		if err != nil {
			return nil, fmt.Errorf("failed to scan campaign: %w", err)
		}

		// TODO: Fetch latest metrics for this campaign
		campaigns = append(campaigns, campaign)
	}

	return campaigns, nil
}

// GetPerformanceSummary retrieves aggregated performance metrics
func (s *AdsPerformanceService) GetPerformanceSummary(ctx context.Context, storeID *int, startDate, endDate time.Time) (*models.AdsPerformanceSummary, error) {
	query := `
		SELECT 
			COUNT(DISTINCT c.campaign_id) as total_campaigns,
			COUNT(DISTINCT CASE WHEN c.campaign_status = 'ongoing' THEN c.campaign_id END) as active_campaigns,
			COALESCE(SUM(m.ads_viewed), 0) as total_ads_viewed,
			COALESCE(SUM(m.total_clicks), 0) as total_clicks,
			COALESCE(SUM(m.orders_count), 0) as total_orders,
			COALESCE(SUM(m.products_sold), 0) as total_products_sold,
			COALESCE(SUM(m.sales_from_ads_cents), 0) as total_sales_cents,
			COALESCE(SUM(m.ad_costs_cents), 0) as total_costs_cents,
			CASE 
				WHEN SUM(m.ad_costs_cents) > 0 THEN SUM(m.sales_from_ads_cents)::FLOAT / SUM(m.ad_costs_cents)::FLOAT
				ELSE 0 
			END as overall_roas,
			CASE 
				WHEN SUM(m.total_clicks) > 0 THEN SUM(m.orders_count)::FLOAT / SUM(m.total_clicks)::FLOAT
				ELSE 0 
			END as overall_conversion_rate
		FROM ads_campaigns c
		LEFT JOIN ads_performance_metrics m ON c.campaign_id = m.campaign_id 
			AND m.date_recorded BETWEEN $1 AND $2
		WHERE 1=1
	`

	args := []interface{}{startDate, endDate}
	argIndex := 3

	if storeID != nil {
		query += fmt.Sprintf(" AND c.store_id = $%d", argIndex)
		args = append(args, *storeID)
	}

	var summary models.AdsPerformanceSummary
	var totalSalesCents, totalCostsCents int64

	err := s.db.QueryRowContext(ctx, query, args...).Scan(
		&summary.TotalCampaigns, &summary.ActiveCampaigns,
		&summary.TotalAdsViewed, &summary.TotalClicks,
		&summary.TotalOrders, &summary.TotalProductsSold,
		&totalSalesCents, &totalCostsCents,
		&summary.OverallRoas, &summary.OverallConversionRate,
	)
	if err != nil {
		return nil, fmt.Errorf("failed to get performance summary: %w", err)
	}

	// Convert from cents to currency
	summary.TotalSalesFromAds = float64(totalSalesCents) / 100.0
	summary.TotalAdCosts = float64(totalCostsCents) / 100.0

	// Calculate click percentage
	if summary.TotalAdsViewed > 0 {
		summary.OverallClickPercent = float64(summary.TotalClicks) / float64(summary.TotalAdsViewed)
	}

	summary.DateRange = fmt.Sprintf("%s to %s", startDate.Format("2006-01-02"), endDate.Format("2006-01-02"))
	summary.StoreFilter = storeID

	return &summary, nil
}

// SyncHistoricalAdsPerformance syncs all historical ads performance data in background
func (s *AdsPerformanceService) SyncHistoricalAdsPerformance(ctx context.Context, storeID int) error {
	log.Printf("Starting historical ads performance sync for store %d", storeID)

	// First, fetch campaigns from Shopee API to ensure we have the latest campaign data
	log.Printf("Fetching campaigns from Shopee API for store %d", storeID)
	err := s.FetchAdsCampaigns(ctx, storeID)
	if err != nil {
		logutil.Errorf("Failed to fetch campaigns from Shopee API for store %d: %v", storeID, err)
		return fmt.Errorf("failed to fetch campaigns from Shopee API for store %d: %w", storeID, err)
	}

	// Get all campaigns for the store from database
	campaigns, err := s.GetAdsCampaigns(ctx, &storeID, "", 0, 0)
	if err != nil {
		logutil.Errorf("Failed to get campaigns from database for store %d: %v", storeID, err)
		return fmt.Errorf("failed to get campaigns for store %d: %w", storeID, err)
	}

	if len(campaigns) == 0 {
		logutil.Errorf("No campaigns found for store %d after fetching from Shopee API", storeID)
		return fmt.Errorf("no campaigns found for store %d after fetching from Shopee API", storeID)
	}

	log.Printf("Found %d campaigns for store %d", len(campaigns), storeID)

	// Split campaigns into batches of 100
	const batchSize = 100
	batches := make([][]models.AdsCampaignWithMetrics, 0)

	for i := 0; i < len(campaigns); i += batchSize {
		end := i + batchSize
		if end > len(campaigns) {
			end = len(campaigns)
		}
		batches = append(batches, campaigns[i:end])
	}

	log.Printf("Split %d campaigns into %d batches of max %d campaigns each for store %d", len(campaigns), len(batches), batchSize, storeID)

	// Process each batch going back in time
	currentDate := time.Now().Truncate(24 * time.Hour)
	consecutiveEmptyDays := 0
	maxConsecutiveEmptyDays := 2

	log.Printf("Starting historical sync for store %d from date %s, will stop after %d consecutive empty days", storeID, currentDate.Format("2006-01-02"), maxConsecutiveEmptyDays)

	for consecutiveEmptyDays < maxConsecutiveEmptyDays {
		dayHasData := false

		// Process each batch for the current date
		for batchIndex, batch := range batches {
			log.Printf("Processing batch %d/%d for store %d on date %s", batchIndex+1, len(batches), storeID, currentDate.Format("2006-01-02"))

			batchHasData, err := s.syncBatchForDate(ctx, storeID, batch, currentDate)
			if err != nil {
				logutil.Errorf("Failed to sync batch %d for store %d on date %s: %v", batchIndex+1, storeID, currentDate.Format("2006-01-02"), err)
				// Continue with next batch instead of failing entire operation
				continue
			}

			if batchHasData {
				dayHasData = true
			}
		}

		if dayHasData {
			consecutiveEmptyDays = 0
			log.Printf("Successfully processed data for store %d on date %s", storeID, currentDate.Format("2006-01-02"))
		} else {
			consecutiveEmptyDays++
			log.Printf("No data found for store %d on date %s, consecutive empty days: %d", storeID, currentDate.Format("2006-01-02"), consecutiveEmptyDays)
		}

		// Move to previous day
		currentDate = currentDate.AddDate(0, 0, -1)
	}

	log.Printf("Historical sync completed for store %d. Stopped after %d consecutive empty days", storeID, consecutiveEmptyDays)
	return nil
}

// syncBatchForDate syncs a batch of campaigns for a specific date
func (s *AdsPerformanceService) syncBatchForDate(ctx context.Context, storeID int, campaigns []models.AdsCampaignWithMetrics, date time.Time) (bool, error) {
	anyDataFound := false
	campaignCount := len(campaigns)
	log.Printf("Syncing batch of %d campaigns for store %d on date %s", campaignCount, storeID, date.Format("2006-01-02"))

	for i, campaign := range campaigns {
		log.Printf("Fetching performance for campaign %d (%s) [%d/%d] for store %d on date %s", campaign.CampaignID, campaign.CampaignName, i+1, campaignCount, storeID, date.Format("2006-01-02"))

		err := s.FetchAdsPerformance(ctx, storeID, campaign.CampaignID, date, date)
		if err != nil {
			logutil.Errorf("Failed to fetch performance for campaign %d (%s) on date %s for store %d: %v", campaign.CampaignID, campaign.CampaignName, date.Format("2006-01-02"), storeID, err)
			// Continue with next campaign instead of failing entire batch
			continue
		}

		// Check if we actually got data for this campaign and date
		hasData, err := s.hasPerformanceDataForDate(ctx, campaign.CampaignID, date)
		if err != nil {
			logutil.Errorf("Failed to check if performance data exists for campaign %d on date %s: %v", campaign.CampaignID, date.Format("2006-01-02"), err)
			continue
		}

		if hasData {
			anyDataFound = true
			log.Printf("Successfully fetched performance data for campaign %d (%s) on date %s", campaign.CampaignID, campaign.CampaignName, date.Format("2006-01-02"))
		} else {
			log.Printf("No performance data available for campaign %d (%s) on date %s", campaign.CampaignID, campaign.CampaignName, date.Format("2006-01-02"))
		}

		// Add small delay to respect API rate limits
		time.Sleep(100 * time.Millisecond)
	}

	log.Printf("Completed batch sync for store %d on date %s - data found: %v", storeID, date.Format("2006-01-02"), anyDataFound)
	return anyDataFound, nil
}

// hasPerformanceDataForDate checks if performance data exists for a campaign on a specific date
func (s *AdsPerformanceService) hasPerformanceDataForDate(ctx context.Context, campaignID int64, date time.Time) (bool, error) {
	query := `
		SELECT COUNT(*) 
		FROM ads_performance_metrics 
		WHERE campaign_id = $1 AND date_recorded = $2
	`

	var count int
	err := s.db.QueryRowContext(ctx, query, campaignID, date).Scan(&count)
	if err != nil {
		return false, err
	}

	return count > 0, nil
}

// convertDateFormat converts date from DD-MM-YYYY format to YYYY-MM-DD format
func convertDateFormat(dateStr string) (string, error) {
	// Parse date in DD-MM-YYYY format
	parsedDate, err := time.Parse("02-01-2006", dateStr)
	if err != nil {
		return "", fmt.Errorf("failed to parse date %s in DD-MM-YYYY format: %w", dateStr, err)
	}

	// Return in YYYY-MM-DD format
	return parsedDate.Format("2006-01-02"), nil
}<|MERGE_RESOLUTION|>--- conflicted
+++ resolved
@@ -187,31 +187,10 @@
 
 		log.Printf("Successfully processed %d/%d campaigns from page %d for store %d", successCount, len(campaignsResp.Response.CampaignList), pageNo, storeID)
 
-<<<<<<< HEAD
-	// Store campaign IDs in database (with minimal campaign data)
-	successCount := 0
-	for _, campaignID := range campaignsResp.Response.CampaignList {
-		// Create minimal campaign object with just ID and store info
-		campaign := struct {
-			CampaignID   int64  `json:"campaign_id"`
-			CampaignName string `json:"campaign_name"`
-			StoreID      int    `json:"store_id"`
-		}{
-			CampaignID:   campaignID,
-			CampaignName: fmt.Sprintf("Campaign %d", campaignID), // Placeholder name
-			StoreID:      storeID,
-		}
-
-		err := s.upsertCampaign(ctx, storeID, &campaign)
-		if err != nil {
-			logutil.Errorf("Failed to upsert campaign %d for store %d: %v", campaignID, storeID, err)
-			continue
-=======
 		// Check if there are more pages
 		if !campaignsResp.Response.HasNextPage {
 			log.Printf("No more pages available for store %d", storeID)
 			break
->>>>>>> 8d4e1d50
 		}
 
 		pageNo++
