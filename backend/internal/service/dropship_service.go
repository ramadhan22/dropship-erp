// File: backend/internal/service/dropship_service.go

package service

import (
	"context"
	"encoding/csv"
	"fmt"
	"io"
	"strconv"
	"time"

	"github.com/jmoiron/sqlx"
	"github.com/ramadhan22/dropship-erp/backend/internal/models"
	"github.com/ramadhan22/dropship-erp/backend/internal/repository"
)

// DropshipRepoInterface defines the subset of DropshipRepo methods that the service needs.
// In production, you pass in *repository.DropshipRepo; in tests you pass a fake implementing this.
type DropshipRepoInterface interface {
	InsertDropshipPurchase(ctx context.Context, p *models.DropshipPurchase) error
	InsertDropshipPurchaseDetail(ctx context.Context, d *models.DropshipPurchaseDetail) error
	ExistsDropshipPurchase(ctx context.Context, kodePesanan string) (bool, error)
	ListDropshipPurchases(ctx context.Context, channel, store, date, month, year string, limit, offset int) ([]models.DropshipPurchase, int, error)
	SumDropshipPurchases(ctx context.Context, channel, store, date, month, year string) (float64, error)
	GetDropshipPurchaseByID(ctx context.Context, kodePesanan string) (*models.DropshipPurchase, error)
	ListDropshipPurchaseDetails(ctx context.Context, kodePesanan string) ([]models.DropshipPurchaseDetail, error)
}

// DropshipService handles CSV‐import and any Dropship‐related business logic.
type DropshipJournalRepo interface {
	CreateJournalEntry(ctx context.Context, e *models.JournalEntry) (int64, error)
	InsertJournalLine(ctx context.Context, l *models.JournalLine) error
}

// DropshipService handles CSV‐import and any Dropship‐related business logic.
type DropshipService struct {
	db          *sqlx.DB
	repo        DropshipRepoInterface
	journalRepo DropshipJournalRepo
}

// NewDropshipService constructs a DropshipService with the given repository.
func NewDropshipService(db *sqlx.DB, repo DropshipRepoInterface, jr DropshipJournalRepo) *DropshipService {
	return &DropshipService{db: db, repo: repo, journalRepo: jr}
}

// ImportFromCSV reads a Dumpsihp CSV file (with a header row) and inserts each purchase row.
// Expected CSV columns (example):
//
//	0: seller_username
//	1: purchase_id
//	2: order_id         (can be empty string if not linked yet)
//	3: sku
//	4: qty
//	5: purchase_price
//	6: purchase_fee
//	7: status
//	8: purchase_date    (YYYY-MM-DD)
//	9: supplier_name
//
// Any parse error aborts the import and returns it.
// ImportFromCSV inserts rows from a CSV reader and returns how many rows were inserted.
func (s *DropshipService) ImportFromCSV(ctx context.Context, r io.Reader) (int, error) {
	reader := csv.NewReader(r)
	if _, err := reader.Read(); err != nil {
		return 0, fmt.Errorf("read header: %w", err)
	}

	var tx *sqlx.Tx
	repoTx := s.repo
	jrTx := s.journalRepo
	if s.db != nil {
		var err error
		tx, err = s.db.BeginTxx(ctx, nil)
		if err != nil {
			return 0, err
		}
		defer tx.Rollback()
		repoTx = repository.NewDropshipRepo(tx)
		jrTx = repository.NewJournalRepo(tx)
	}

	inserted := make(map[string]bool)
	skipped := make(map[string]bool)
	count := 0

	for {
		record, err := reader.Read()
		if err == io.EOF {
			break
		} else if err != nil {
			return count, fmt.Errorf("read row: %w", err)
		}

		qty, err := strconv.Atoi(record[8])
		if err != nil {
			return count, fmt.Errorf("parse qty '%s': %w", record[8], err)
		}
		hargaProduk, _ := strconv.ParseFloat(record[7], 64)
		totalHargaProduk, _ := strconv.ParseFloat(record[9], 64)
		biayaLain, _ := strconv.ParseFloat(record[10], 64)
		biayaMitra, _ := strconv.ParseFloat(record[11], 64)
		totalTransaksi, _ := strconv.ParseFloat(record[12], 64)
		hargaChannel, _ := strconv.ParseFloat(record[13], 64)
		totalHargaChannel, _ := strconv.ParseFloat(record[14], 64)
		potensi, _ := strconv.ParseFloat(record[15], 64)

		waktuPesanan, err := time.Parse("02 January 2006, 15:04:05", record[1])
		if err != nil {
			return count, fmt.Errorf("parse waktu_pesanan '%s': %w", record[1], err)
		}
		waktuKirim, _ := time.Parse("02 January 2006, 15:04:05", record[24])

		header := &models.DropshipPurchase{
			KodePesanan:           record[3],
			KodeTransaksi:         record[4],
			WaktuPesananTerbuat:   waktuPesanan,
			StatusPesananTerakhir: record[2],
			BiayaLainnya:          biayaLain,
			BiayaMitraJakmall:     biayaMitra,
			TotalTransaksi:        totalTransaksi,
			DibuatOleh:            record[16],
			JenisChannel:          record[17],
			NamaToko:              record[18],
			KodeInvoiceChannel:    record[19],
			GudangPengiriman:      record[20],
			JenisEkspedisi:        record[21],
			Cashless:              record[22],
			NomorResi:             record[23],
			WaktuPengiriman:       waktuKirim,
			Provinsi:              record[25],
			Kota:                  record[26],
		}

		if !inserted[header.KodePesanan] && !skipped[header.KodePesanan] {
			exists, err := repoTx.ExistsDropshipPurchase(ctx, header.KodePesanan)
			if err != nil {
				return count, fmt.Errorf("check exists %s: %w", header.KodePesanan, err)
			}
			if exists {
				skipped[header.KodePesanan] = true
			} else {
				if err := repoTx.InsertDropshipPurchase(ctx, header); err != nil {
					return count, fmt.Errorf("insert header %s: %w", header.KodePesanan, err)
				}
				if err := s.createPendingSalesJournal(ctx, jrTx, header, totalHargaProduk, totalHargaChannel); err != nil {
					return count, fmt.Errorf("journal %s: %w", header.KodePesanan, err)
				}
				inserted[header.KodePesanan] = true
			}
		}

		if skipped[header.KodePesanan] {
			continue
		}

		detail := &models.DropshipPurchaseDetail{
			KodePesanan:             header.KodePesanan,
			SKU:                     record[5],
			NamaProduk:              record[6],
			HargaProduk:             hargaProduk,
			Qty:                     qty,
			TotalHargaProduk:        totalHargaProduk,
			HargaProdukChannel:      hargaChannel,
			TotalHargaProdukChannel: totalHargaChannel,
			PotensiKeuntungan:       potensi,
		}
		if err := repoTx.InsertDropshipPurchaseDetail(ctx, detail); err != nil {
			return count, fmt.Errorf("insert detail %s: %w", header.KodePesanan, err)
		}
		count++
	}
	if tx != nil {
		if err := tx.Commit(); err != nil {
			return count, err
		}
	}
	return count, nil
}

// ListDropshipPurchases proxies to the repository to fetch filtered purchases.
func (s *DropshipService) ListDropshipPurchases(
	ctx context.Context,
	channel, store, date, month, year string,
	limit, offset int,
) ([]models.DropshipPurchase, int, error) {
	return s.repo.ListDropshipPurchases(ctx, channel, store, date, month, year, limit, offset)
}

func (s *DropshipService) SumDropshipPurchases(
	ctx context.Context,
	channel, store, date, month, year string,
) (float64, error) {
	return s.repo.SumDropshipPurchases(ctx, channel, store, date, month, year)
}

func (s *DropshipService) GetDropshipPurchaseByID(ctx context.Context, kodePesanan string) (*models.DropshipPurchase, error) {
	return s.repo.GetDropshipPurchaseByID(ctx, kodePesanan)
}

func (s *DropshipService) ListDropshipPurchaseDetails(ctx context.Context, kodePesanan string) ([]models.DropshipPurchaseDetail, error) {
	return s.repo.ListDropshipPurchaseDetails(ctx, kodePesanan)
}

func (s *DropshipService) createPendingSalesJournal(ctx context.Context, jr DropshipJournalRepo, p *models.DropshipPurchase, totalProduk, totalProdukChannel float64) error {
	if jr == nil {
		return nil
	}
	je := &models.JournalEntry{
		EntryDate:    p.WaktuPesananTerbuat,
		Description:  ptrString("Pending sales " + p.KodeInvoiceChannel),
		SourceType:   "pending_sales",
		SourceID:     p.KodeInvoiceChannel,
		ShopUsername: p.NamaToko,
		Store:        p.NamaToko,
		CreatedAt:    time.Now(),
	}
	id, err := jr.CreateJournalEntry(ctx, je)
	if err != nil {
		return err
	}

	debit := pendingAccountID(p.NamaToko)
	credit := int64(4001)
	jakmall := int64(11009)
	cogs := int64(5001)
<<<<<<< HEAD
	mitra := int64(52007)

	saldoJakmall := totalProduk + p.BiayaMitraJakmall
=======
>>>>>>> 25080045
	lines := []models.JournalLine{
		{
			JournalID: id,
			AccountID: jakmall,
			IsDebit:   false,
			Amount:    saldoJakmall,
			Memo:      ptrString("Saldo Jakmall " + p.KodeInvoiceChannel),
		},
		{
			JournalID: id,
			AccountID: cogs,
			IsDebit:   true,
			Amount:    totalProduk,
			Memo:      ptrString("HPP " + p.KodeInvoiceChannel),
		},
		{
			JournalID: id,
			AccountID: mitra,
			IsDebit:   true,
			Amount:    p.BiayaMitraJakmall,
			Memo:      ptrString("Biaya Mitra Jakmall " + p.KodeInvoiceChannel),
		},
		{
			JournalID: id,
			AccountID: debit,
			IsDebit:   true,
			Amount:    totalProdukChannel,
			Memo:      ptrString("Pending receivable " + p.KodeInvoiceChannel),
		},
		{
			JournalID: id,
			AccountID: credit,
			IsDebit:   false,
			Amount:    totalProdukChannel,
			Memo:      ptrString("Sales " + p.KodeInvoiceChannel),
		},
		{
			JournalID: id,
			AccountID: cogs,
			IsDebit:   true,
			Amount:    p.TotalTransaksi,
			Memo:      ptrString("HPP " + p.KodePesanan),
		},
		{
			JournalID: id,
			AccountID: jakmall,
			IsDebit:   false,
			Amount:    p.TotalTransaksi,
			Memo:      ptrString("Saldo Jakmall " + p.KodePesanan),
		},
	}
	for i := range lines {
		if err := jr.InsertJournalLine(ctx, &lines[i]); err != nil {
			return err
		}
	}
	return nil
}

func pendingAccountID(store string) int64 {
	switch store {
	case "MR eStore Shopee":
		return 11010
	case "MR Barista Gear":
		return 11012
	default:
		return 11010
	}
}<|MERGE_RESOLUTION|>--- conflicted
+++ resolved
@@ -225,12 +225,9 @@
 	credit := int64(4001)
 	jakmall := int64(11009)
 	cogs := int64(5001)
-<<<<<<< HEAD
 	mitra := int64(52007)
 
 	saldoJakmall := totalProduk + p.BiayaMitraJakmall
-=======
->>>>>>> 25080045
 	lines := []models.JournalLine{
 		{
 			JournalID: id,
