package service

import (
	"context"
	"fmt"
	"io"
	"os"
	"os/exec"
	"regexp"
	"strconv"
	"strings"
	"time"

	"github.com/jmoiron/sqlx"
	"github.com/ramadhan22/dropship-erp/backend/internal/models"
	"github.com/ramadhan22/dropship-erp/backend/internal/repository"
)

// AdInvoiceService handles ads invoice imports.
type AdInvoiceService struct {
	db          *sqlx.DB
	repo        *repository.AdInvoiceRepo
	journalRepo *repository.JournalRepo
}

var amountRe = regexp.MustCompile(`-?[0-9][0-9.,]*`)

func NewAdInvoiceService(db *sqlx.DB, r *repository.AdInvoiceRepo, jr *repository.JournalRepo) *AdInvoiceService {
	return &AdInvoiceService{db: db, repo: r, journalRepo: jr}
}

func formatStoreName(username string) string {
	u := strings.ToLower(strings.TrimSpace(username))
	if u == "" {
		return ""
	}
	if u == "mrest0re" {
		return "MR eStore Shopee"
	}
	u = strings.ReplaceAll(u, ".", " ")
	return strings.ToUpper(u[:1]) + u[1:]
}

func adsSaldoShopeeAccountID(store string) int64 {
	switch store {
	case "MR eStore Shopee":
		return 11011
	case "MR Barista Gear":
		return 11013
	default:
		return 11011
	}
}

func parseAmount(s string) (float64, bool) {
<<<<<<< HEAD
	match := amountRe.FindString(s)
=======
	re := regexp.MustCompile(`-?[0-9][0-9.,]*`)
	match := re.FindString(s)
>>>>>>> b19aa7f1
	if match == "" {
		return 0, false
	}
	clean := strings.ReplaceAll(match, ",", "")
	clean = strings.ReplaceAll(clean, ".", "")
	v, err := strconv.ParseFloat(clean, 64)
	if err != nil {
		return 0, false
	}
	return v / 100, true
}

func parseInvoiceText(lines []string) *models.AdInvoice {
	inv := &models.AdInvoice{}
	for i, line := range lines {
		line = strings.TrimSpace(line)
		switch {
		case line == "No. Faktur":
			var parts []string
			for j := i + 1; j < len(lines); j++ {
				next := strings.TrimSpace(lines[j])
				if next == "" || next == "Username" || next == "Pelanggan" {
					if next == "Username" || next == "Pelanggan" {
						break
					}
					continue
				}
				if next == "Username" || strings.HasPrefix(next, "Username") {
					break
				}
				if next == "Periode" || strings.Contains(next, "Tanggal Invoice") {
					break
				}
				parts = append(parts, next)
			}
			inv.InvoiceNo = strings.Join(parts, "")
		case line == "Username":
			for j := i + 1; j < len(lines); j++ {
				next := strings.TrimSpace(lines[j])
				if next == "" || next == "Pelanggan" {
					continue
				}
				inv.Username = next
				break
			}
		case strings.Contains(line, "Tanggal Invoice"):
			for j := i + 1; j < len(lines); j++ {
				d := strings.TrimSpace(lines[j])
				if t, err := time.Parse("02/01/2006", d); err == nil {
					inv.InvoiceDate = t
					break
				}
			}
		}

<<<<<<< HEAD
		if strings.HasPrefix(line, "Total (Termasuk PPN") || line == "Total" {
=======
		if strings.HasPrefix(line, "Total (") || line == "Total" {
>>>>>>> b19aa7f1
			if v, ok := parseAmount(strings.TrimPrefix(line, "Total")); ok {
				inv.Total = v
				continue
			}
			for j := i + 1; j < len(lines); j++ {
				amt := strings.TrimSpace(lines[j])
				if amt == "" || strings.HasPrefix(amt, "(") {
					continue
				}
				if v, ok := parseAmount(amt); ok {
					inv.Total = v
					break
				}
			}
		}
	}
	inv.Store = formatStoreName(inv.Username)
	return inv
}

func (s *AdInvoiceService) parsePDF(r io.Reader) (*models.AdInvoice, error) {
	tmp, err := os.CreateTemp("", "adinv*.pdf")
	if err != nil {
		return nil, err
	}
	defer os.Remove(tmp.Name())
	if _, err := io.Copy(tmp, r); err != nil {
		return nil, err
	}
	tmp.Close()

	if _, err := exec.LookPath("pdftotext"); err != nil {
		return nil, fmt.Errorf("pdftotext not installed: install poppler-utils")
	}
	out, err := exec.Command("pdftotext", tmp.Name(), "-").Output()
	if err != nil {
		return nil, err
	}
	lines := strings.Split(string(out), "\n")
	inv := parseInvoiceText(lines)
	return inv, nil
}

func (s *AdInvoiceService) ImportInvoicePDF(ctx context.Context, r io.Reader) error {
	inv, err := s.parsePDF(r)
	if err != nil {
		return err
	}
	inv.CreatedAt = time.Now()
	exists, err := s.repo.Exists(ctx, inv.InvoiceNo)
	if err != nil {
		return err
	}
	if exists {
		return nil
	}
	if err := s.repo.Insert(ctx, inv); err != nil {
		return err
	}
	if s.journalRepo != nil {
		je := &models.JournalEntry{
			EntryDate:    inv.InvoiceDate,
			Description:  strPtr("Shopee Ads " + inv.InvoiceNo),
			SourceType:   "ads_invoice",
			SourceID:     inv.InvoiceNo,
			ShopUsername: inv.Username,
			Store:        inv.Store,
			CreatedAt:    time.Now(),
		}
		jid, err := s.journalRepo.CreateJournalEntry(ctx, je)
		if err != nil {
			return err
		}
		jl1 := &models.JournalLine{JournalID: jid, AccountID: 52008, IsDebit: true, Amount: inv.Total, Memo: strPtr("Biaya Iklan " + inv.InvoiceNo)}
		jl2 := &models.JournalLine{JournalID: jid, AccountID: adsSaldoShopeeAccountID(inv.Store), IsDebit: false, Amount: inv.Total, Memo: strPtr("Pembayaran Iklan " + inv.InvoiceNo)}
		if err := s.journalRepo.InsertJournalLine(ctx, jl1); err != nil {
			return err
		}
		if err := s.journalRepo.InsertJournalLine(ctx, jl2); err != nil {
			return err
		}
	}
	return nil
}

func (s *AdInvoiceService) ListInvoices(ctx context.Context, sortBy, dir string) ([]models.AdInvoice, error) {
	return s.repo.List(ctx, sortBy, dir)
}

func strPtr(s string) *string { return &s }<|MERGE_RESOLUTION|>--- conflicted
+++ resolved
@@ -53,12 +53,8 @@
 }
 
 func parseAmount(s string) (float64, bool) {
-<<<<<<< HEAD
+
 	match := amountRe.FindString(s)
-=======
-	re := regexp.MustCompile(`-?[0-9][0-9.,]*`)
-	match := re.FindString(s)
->>>>>>> b19aa7f1
 	if match == "" {
 		return 0, false
 	}
@@ -114,11 +110,8 @@
 			}
 		}
 
-<<<<<<< HEAD
+
 		if strings.HasPrefix(line, "Total (Termasuk PPN") || line == "Total" {
-=======
-		if strings.HasPrefix(line, "Total (") || line == "Total" {
->>>>>>> b19aa7f1
 			if v, ok := parseAmount(strings.TrimPrefix(line, "Total")); ok {
 				inv.Total = v
 				continue
